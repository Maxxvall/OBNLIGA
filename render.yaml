version: 1

services:
  - type: web
    name: futbol-league-backend
    runtime: node
    plan: free
    region: frankfurt
    buildCommand: "cd backend && npm install && npm run build && npx prisma generate --schema ../prisma/schema.prisma && npx prisma migrate deploy --schema ../prisma/schema.prisma"
    autoDeployTrigger: commit
    branch: main
    envVars:
      - key: DATABASE_URL
        fromDatabase:
          name: obnliga-db
          property: connectionString
      - key: REDIS_URL
        fromDatabase:
          name: obnliga-redis
          property: connectionString
      - key: TELEGRAM_BOT_TOKEN
        sync: false
    startCommand: "cd backend && npx prisma generate --schema ../prisma/schema.prisma && npm run start"

  - type: static
    name: futbol-league-frontend
    plan: free
    region: frankfurt
    buildCommand: "cd frontend && npm install && npm run build"
    staticPublishPath: "frontend/dist"
    autoDeployTrigger: commit
    branch: main
    envVars:
      - key: VITE_BACKEND_URL
        value: "https://futbol-league-backend.onrender.com"

<<<<<<< HEAD
databases:
  - name: obnliga-db
=======
    jobs:
  - name: run-migrations
    type: job
>>>>>>> f146aeff
    plan: free
    region: frankfurt
    type: postgres

  - name: obnliga-redis
    plan: free
    region: frankfurt
    type: redis<|MERGE_RESOLUTION|>--- conflicted
+++ resolved
@@ -34,19 +34,16 @@
       - key: VITE_BACKEND_URL
         value: "https://futbol-league-backend.onrender.com"
 
-<<<<<<< HEAD
-databases:
-  - name: obnliga-db
-=======
-    jobs:
+jobs:
   - name: run-migrations
     type: job
->>>>>>> f146aeff
     plan: free
-    region: frankfurt
-    type: postgres
-
-  - name: obnliga-redis
-    plan: free
-    region: frankfurt
-    type: redis+    region: Frankfurt
+    # Set DATABASE_URL in the Dashboard for this job (do not commit secrets to repo).
+    envVars:
+      - key: DATABASE_URL
+        value: "postgresql://<user>:<pass>@<host>/<db>?sslmode=require"
+        sync: false
+    buildCommand: "cd backend && npm install"
+    runCommand: "cd backend && npx prisma generate --schema ../prisma/schema.prisma && npx prisma migrate deploy --schema ../prisma/schema.prisma"
+    # This job can be manually triggered from Render or wired into deploy pipeline.